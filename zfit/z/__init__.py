--- conflicted
+++ resolved
@@ -17,8 +17,6 @@
 """
 
 #  Copyright (c) 2021 zfit
-<<<<<<< HEAD
-=======
 
 # TODO: dymamic imports?
 # import tensorflow.experimental.numpy as _tnp  # this way we do get the autocompletion
@@ -27,7 +25,6 @@
 # sys.modules['zfit.z.numpy'] = _tnp
 
 
->>>>>>> a4e21a9f
 from . import math, random, unstable
 from .wrapping_tf import (check_numerics, complex, convert_to_tensor, exp, pow,
                           random_normal, random_uniform, reduce_prod,
