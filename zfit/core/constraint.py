#  Copyright (c) 2021 zfit

import abc
from collections import OrderedDict
from typing import Callable, Dict, Optional, Union

import tensorflow as tf
import numpy as np
import tensorflow_probability as tfp
from ordered_set import OrderedSet

from zfit import z
<<<<<<< HEAD
from .baseobject import BaseNumeric
from .dependents import _extract_dependencies
from .interfaces import ZfitConstraint, ZfitParameter
from .parameter import convert_to_parameter
=======

>>>>>>> 96cf33fb
from ..settings import ztypes
from ..util import ztyping
from ..util.container import convert_to_container
from ..util.exception import ShapeIncompatibleError
from .baseobject import BaseNumeric
from .dependents import _extract_dependencies
from .interfaces import ZfitConstraint, ZfitParameter
from .parameter import convert_to_parameter

tfd = tfp.distributions


class BaseConstraint(ZfitConstraint, BaseNumeric):

    def __init__(self, params: Union[Dict[str, ZfitParameter]] = None,
                 name: str = "BaseConstraint", dtype=ztypes.float,
                 **kwargs):
        """Base class for constraints.

        Args:
            dtype: the dtype of the constraint
            name: the name of the constraint
            params: A dictionary with the internal name of the
                parameter and the parameters itself the constrains depends on
        """
        super().__init__(name=name, dtype=dtype, params=params, **kwargs)

    def value(self):
        return self._value()

    @abc.abstractmethod
    def _value(self):
        raise NotImplementedError

    def _get_dependencies(self) -> ztyping.DependentsType:
        return _extract_dependencies(self.get_params(floating=None))


class SimpleConstraint(BaseConstraint):

    def __init__(self, func: Callable, params: Optional[ztyping.ParameterType]):
        """Constraint from a (function returning a) Tensor.

        The parameters are named "param_{i}" with i starting from 0 and corresponding to the index of params.

        Args:
            func: Callable that constructs the constraint and returns a tensor.
            params: The dependents (independent `zfit.Parameter`) of the loss. If not given, the
                dependents are figured out automatically.
        """
        self._simple_func = func
        self._simple_func_dependents = convert_to_container(params, container=OrderedSet)

        params = convert_to_container(params, container=list)
        params = OrderedDict((f"param_{i}", p) for i, p in enumerate(params))

        super().__init__(name="SimpleConstraint", params=params)

    def _value(self):
        return self._simple_func()


class ProbabilityConstraint(BaseConstraint):

    def __init__(self, observation: Union[ztyping.NumericalScalarType, ZfitParameter],
                 params: Union[Dict[str, ZfitParameter]] = None, name: str = "ProbabilityConstraint",
                 dtype=ztypes.float, **kwargs):
        """Base class for constraints using a probability density function.

        Args:
            dtype: the dtype of the constraint
            name: the name of the constraint
            params: The parameters to constraint
            observation: Observed values of the parameter
                to constraint obtained from auxiliary measurements.
        """
        # TODO: proper handling of input params, arrays. ArrayParam?
        params = convert_to_container(params)
        params_dict = {f"param_{i}": p for i, p in enumerate(params)}
        super().__init__(name=name, dtype=dtype, params=params_dict, **kwargs)
        params = tuple(self.params.values())

        observation = convert_to_container(observation, tuple)
        if len(observation) != len(params):
            raise ShapeIncompatibleError("observation and params have to be the same length. Currently"
                                         f"observation: {len(observation)}, params: {len(params)}")

        self._observation = observation  # TODO: needed below? Why?
        # for obs, p in zip(observation, params):
        #     obs = convert_to_parameter(obs, f"{p.name}_obs", prefer_constant=False)
        #     obs.floating = False
        #     self._observation.append(obs)

        self._ordered_params = params

    @property
    def observation(self):
        """Return the observed values of the parameters constrained."""
        return self._observation

    def value(self):
        return self._value()

    @abc.abstractmethod
    def _value(self):
        raise NotImplementedError

    def _get_dependencies(self) -> ztyping.DependentsType:
        return _extract_dependencies(self.get_params())

    def sample(self, n):
        """Sample `n` points from the probability density function for the observed value of the parameters.

        Args:
            n: The number of samples to be generated.
        Returns:
        """
        sample = self._sample(n=n)
        return {p: sample[:, i] for i, p in enumerate(self.observation)}

    @abc.abstractmethod
    def _sample(self, n):
        raise NotImplementedError

    @property
    def _params_array(self):
        return z.convert_to_tensor(self._ordered_params)


class TFProbabilityConstraint(ProbabilityConstraint):

    def __init__(self, observation: Union[ztyping.NumericalScalarType, ZfitParameter],
                 params: Dict[str, ZfitParameter], distribution: tfd.Distribution,
                 dist_params, dist_kwargs=None, name: str = "DistributionConstraint", dtype=ztypes.float,
                 **kwargs):
        """Base class for constraints using a probability density function from `tensorflow_probability`.

        Args:
            distribution: The probability density function
                used to constraint the parameters
        """
        super().__init__(observation=observation, params=params, name=name, dtype=dtype, **kwargs)

        self._distribution = distribution
        self.dist_params = dist_params
        self.dist_kwargs = dist_kwargs if dist_kwargs is not None else {}

    @property
    def distribution(self):
        params = self.dist_params
        if callable(params):
            params = params(self.observation)
        kwargs = self.dist_kwargs
        if callable(kwargs):
            kwargs = kwargs()
        return self._distribution(**params, **kwargs, name=self.name + "_tfp")

    def _value(self):
        value = -self.distribution.log_prob(self._params_array)
        return tf.reduce_sum(value)

    def _sample(self, n):
        return self.distribution.sample(n)


class GaussianConstraint(TFProbabilityConstraint):

    def __init__(self, params: ztyping.ParamTypeInput, observation: ztyping.NumericalScalarType,
                 uncertainty: ztyping.NumericalScalarType):
        r"""Gaussian constraints on a list of parameters to some observed values with uncertainties.

        A Gaussian constraint is defined as the likelihood of `params` given the `observations` and `uncertainty` from
        a different measurement.

        .. math::
            \text{constraint} = \text{Gauss}(\text{observation}; \text{params}, \text{uncertainty})


        Args:
            params: The parameters to constraint; corresponds to x in the Gaussian
                distribution.
            observation: observed values of the parameter; corresponds to mu
                in the Gaussian distribution.
            uncertainty: Uncertainties or covariance/error
                matrix of the observed values. Can either be a single value, a list of values, an array or a tensor.
                Corresponds to the sigma of the Gaussian distribution.
        Raises:
            ShapeIncompatibleError: If params, mu and sigma have incompatible shapes.
        """

        observation = convert_to_container(observation, tuple)
        params = convert_to_container(params, tuple)

        def create_covariance(mu, sigma):
            mu = z.convert_to_tensor(mu)
            sigma = z.convert_to_tensor(sigma)  # TODO (Mayou36): fix as above?
            params_tensor = z.convert_to_tensor(params)

            if sigma.shape.ndims > 1:
                covariance = sigma  # TODO: square as well?
            elif sigma.shape.ndims == 1:
                covariance = tf.linalg.tensor_diag(z.pow(sigma, 2.))
            else:
                sigma = tf.reshape(sigma, [1])
                covariance = tf.linalg.tensor_diag(z.pow(sigma, 2.))

            if not params_tensor.shape[0] == mu.shape[0] == covariance.shape[0] == covariance.shape[1]:
                raise ShapeIncompatibleError(f"params_tensor, observation and uncertainty have to have the"
                                             " same length. Currently"
                                             f"param: {params_tensor.shape[0]}, mu: {mu.shape[0]}, "
                                             f"covariance (from uncertainty): {covariance.shape[0:2]}")
            return covariance

        distribution = tfd.MultivariateNormalTriL
        dist_params = lambda observation: dict(loc=observation,
                                               scale_tril=tf.linalg.cholesky(
                                                   create_covariance(observation, uncertainty)))
        dist_kwargs = dict(validate_args=True)

        super().__init__(name="GaussianConstraint", observation=observation, params=params,
                         distribution=distribution, dist_params=dist_params, dist_kwargs=dist_kwargs)

        self._covariance = lambda: create_covariance(self.observation, uncertainty)

    @property
    def covariance(self):
<<<<<<< HEAD
        """
        Return the covariance matrix of the observed values of the parameters constrained.
        """
        return self._covariance()


class PoissonConstraint(TFProbabilityConstraint):

    def __init__(self, params: ztyping.ParamTypeInput, observation: ztyping.NumericalScalarType):
        r"""Poisson constraints on a list of parameters to some observed values.

        Constraints parameters that can be counts (i.e. from a histogram) or, more generally, are
        Poisson distributed. This is often used in the case of histogram templates which are obtained
        from simulation and have a poisson uncertainty due to limited statistics.

        .. math::
            \text{constraint} = \text{Poisson}(\text{observation}; \text{params})


        Args:
            params: The parameters to constraint; corresponds to the mu in the Poisson
                distribution.
            observation: observed values of the parameter; corresponds to lambda
                in the Poisson distribution.
        Raises:
            ShapeIncompatibleError: If params and observation have incompatible shapes.
        """

        observation = convert_to_container(observation, tuple)
        # observation = tuple(convert_to_parameter(obs) for obs in observation)
        params = convert_to_container(params, tuple)

        distribution = tfd.Poisson
        dist_params = dict(rate=observation)
        dist_kwargs = dict(validate_args=False)

        super().__init__(name="PoissonConstraint", observation=observation, params=params,
                         distribution=distribution, dist_params=dist_params, dist_kwargs=dist_kwargs)
=======
        """Return the covariance matrix of the observed values of the parameters constrained."""
        return self._covariance()
>>>>>>> 96cf33fb
<|MERGE_RESOLUTION|>--- conflicted
+++ resolved
@@ -4,20 +4,13 @@
 from collections import OrderedDict
 from typing import Callable, Dict, Optional, Union
 
+import numpy as np
 import tensorflow as tf
-import numpy as np
 import tensorflow_probability as tfp
 from ordered_set import OrderedSet
 
 from zfit import z
-<<<<<<< HEAD
-from .baseobject import BaseNumeric
-from .dependents import _extract_dependencies
-from .interfaces import ZfitConstraint, ZfitParameter
-from .parameter import convert_to_parameter
-=======
-
->>>>>>> 96cf33fb
+
 from ..settings import ztypes
 from ..util import ztyping
 from ..util.container import convert_to_container
@@ -244,10 +237,7 @@
 
     @property
     def covariance(self):
-<<<<<<< HEAD
-        """
-        Return the covariance matrix of the observed values of the parameters constrained.
-        """
+        """Return the covariance matrix of the observed values of the parameters constrained."""
         return self._covariance()
 
 
@@ -282,8 +272,4 @@
         dist_kwargs = dict(validate_args=False)
 
         super().__init__(name="PoissonConstraint", observation=observation, params=params,
-                         distribution=distribution, dist_params=dist_params, dist_kwargs=dist_kwargs)
-=======
-        """Return the covariance matrix of the observed values of the parameters constrained."""
-        return self._covariance()
->>>>>>> 96cf33fb
+                         distribution=distribution, dist_params=dist_params, dist_kwargs=dist_kwargs)