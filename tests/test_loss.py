--- conflicted
+++ resolved
@@ -298,7 +298,74 @@
     assert true_b == pytest.approx(result.params[b_param]['value'], rel=0.06)
     assert true_c == pytest.approx(result.params[c_param]['value'], rel=0.5)
 
-<<<<<<< HEAD
+    zfit.param.set_values(param_list, np.array(zfit.run(param_list)) + 0.6)
+    result2 = minimizer.minimize(loss=loss2)
+    assert result2.valid
+    params = list(result2.params)
+    assert true_a == pytest.approx(result2.params[params[0]]['value'], rel=0.03)
+    assert true_b == pytest.approx(result2.params[params[1]]['value'], rel=0.06)
+    assert true_c == pytest.approx(result2.params[params[2]]['value'], rel=0.5)
+
+
+def test_create_new_nll():
+    gaussian1, mu1, sigma1 = create_gauss1()
+    gaussian2, mu2, sigma2 = create_gauss2()
+
+    test_values = tf.constant(test_values_np)
+    test_values = zfit.Data.from_tensor(obs=obs1, tensor=test_values)
+    nll = zfit.loss.UnbinnedNLL(model=gaussian1, data=test_values)
+
+    nll2 = nll.create_new(model=gaussian2)
+    assert nll2.data[0] is nll.data[0]
+    assert nll2.constraints == nll.constraints
+    assert nll2._options == nll._options
+
+    nll3 = nll.create_new()
+    assert nll3.data[0] is nll.data[0]
+    assert nll3.constraints == nll.constraints
+    assert nll3._options == nll._options
+
+    nll4 = nll.create_new(options={})
+    assert nll4.data[0] is nll.data[0]
+    assert nll4.constraints == nll.constraints
+    assert nll4._options != nll._constraints
+
+
+def test_create_new_extnll():
+    gaussian1, mu1, sigma1, yield1 = create_gauss3ext()
+
+    test_values = tf.constant(test_values_np)
+    test_values = zfit.Data.from_tensor(obs=obs1, tensor=test_values)
+    nll = zfit.loss.ExtendedUnbinnedNLL(model=gaussian1, data=test_values,
+                                        constraints=zfit.constraint.GaussianConstraint(mu1, 1., 0.1))
+
+    nll2 = nll.create_new(model=gaussian1)
+    assert nll2.data[0] is nll.data[0]
+    assert nll2.constraints == nll.constraints
+    assert nll2._options == nll._options
+
+    nll3 = nll.create_new()
+    assert nll3.data[0] is nll.data[0]
+    assert nll3.constraints == nll.constraints
+    assert nll3._options == nll._options
+
+    nll4 = nll.create_new(options={})
+    assert nll4.data[0] is nll.data[0]
+    assert nll4.constraints == nll.constraints
+    assert nll4._options != nll._constraints
+
+
+def test_create_new_simple():
+    _, mu1, sigma1 = create_gauss1()
+
+    loss = zfit.loss.SimpleLoss(lambda x, y: x * y,
+                                params=[mu1, sigma1],
+                                errordef=0.5)
+
+    loss1 = loss.create_new()
+    assert loss1._simple_func is loss._simple_func
+    assert loss1.errordef == loss.errordef
+
 
 @pytest.mark.skip  # TODO: reactivate and make real, just mockup
 @pytest.mark.flaky(3)
@@ -333,73 +400,4 @@
     params = status.params
     if weights is None:
         assert params[mu2]['value'] > np.mean(test_values_np)
-        assert params[sigma2]['value'] < np.std(test_values_np)
-=======
-    zfit.param.set_values(param_list, np.array(zfit.run(param_list)) + 0.6)
-    result2 = minimizer.minimize(loss=loss2)
-    assert result2.valid
-    params = list(result2.params)
-    assert true_a == pytest.approx(result2.params[params[0]]['value'], rel=0.03)
-    assert true_b == pytest.approx(result2.params[params[1]]['value'], rel=0.06)
-    assert true_c == pytest.approx(result2.params[params[2]]['value'], rel=0.5)
-
-
-def test_create_new_nll():
-    gaussian1, mu1, sigma1 = create_gauss1()
-    gaussian2, mu2, sigma2 = create_gauss2()
-
-    test_values = tf.constant(test_values_np)
-    test_values = zfit.Data.from_tensor(obs=obs1, tensor=test_values)
-    nll = zfit.loss.UnbinnedNLL(model=gaussian1, data=test_values)
-
-    nll2 = nll.create_new(model=gaussian2)
-    assert nll2.data[0] is nll.data[0]
-    assert nll2.constraints == nll.constraints
-    assert nll2._options == nll._options
-
-    nll3 = nll.create_new()
-    assert nll3.data[0] is nll.data[0]
-    assert nll3.constraints == nll.constraints
-    assert nll3._options == nll._options
-
-    nll4 = nll.create_new(options={})
-    assert nll4.data[0] is nll.data[0]
-    assert nll4.constraints == nll.constraints
-    assert nll4._options != nll._constraints
-
-
-def test_create_new_extnll():
-    gaussian1, mu1, sigma1, yield1 = create_gauss3ext()
-
-    test_values = tf.constant(test_values_np)
-    test_values = zfit.Data.from_tensor(obs=obs1, tensor=test_values)
-    nll = zfit.loss.ExtendedUnbinnedNLL(model=gaussian1, data=test_values,
-                                        constraints=zfit.constraint.GaussianConstraint(mu1, 1., 0.1))
-
-    nll2 = nll.create_new(model=gaussian1)
-    assert nll2.data[0] is nll.data[0]
-    assert nll2.constraints == nll.constraints
-    assert nll2._options == nll._options
-
-    nll3 = nll.create_new()
-    assert nll3.data[0] is nll.data[0]
-    assert nll3.constraints == nll.constraints
-    assert nll3._options == nll._options
-
-    nll4 = nll.create_new(options={})
-    assert nll4.data[0] is nll.data[0]
-    assert nll4.constraints == nll.constraints
-    assert nll4._options != nll._constraints
-
-
-def test_create_new_simple():
-    _, mu1, sigma1 = create_gauss1()
-
-    loss = zfit.loss.SimpleLoss(lambda x, y: x * y,
-                                params=[mu1, sigma1],
-                                errordef=0.5)
-
-    loss1 = loss.create_new()
-    assert loss1._simple_func is loss._simple_func
-    assert loss1.errordef == loss.errordef
->>>>>>> 96cf33fb
+        assert params[sigma2]['value'] < np.std(test_values_np)