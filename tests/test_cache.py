--- conflicted
+++ resolved
@@ -8,11 +8,7 @@
 
 # noinspection PyUnresolvedReferences
 from zfit.core.testing import setup_function, teardown_function, tester
-<<<<<<< HEAD
 from zfit.util.cache import Cachable, invalidates_cache, clear_caches
-=======
-from zfit.util.cache import Cachable, invalidates_cache
->>>>>>> fb31fdd5
 
 
 class Test1(Cachable):
@@ -64,17 +60,11 @@
     mother_value = mother_test.mother_value()
     test1.change_param(12)
     assert mother_test.mother_value() != mother_value
-<<<<<<< HEAD
     assert mother_test.mother_value() == mother_test.mother_value()
 
 
 CONST = 40
 
-=======
-
-
-#     assert mother_test.mother_value() == mother_test.mother_value()
->>>>>>> fb31fdd5
 
 class GraphCreator1(Cachable):
 
