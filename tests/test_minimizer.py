#  Copyright (c) 2020 zfit
from collections import OrderedDict

import pytest
import tensorflow as tf

import zfit.minimizers.baseminimizer as zmin
import zfit.minimizers.optimizers_tf
# noinspection PyUnresolvedReferences
from zfit.core.testing import setup_function, teardown_function, tester


def teardown_function():
    zfit.settings.options['numerical_grad'] = False
    from zfit.core.testing import teardown_function as td_func
    td_func()


from zfit.minimizers.minimizer_tfp import BFGS

true_mu = 4.5
true_sigma = 2
true_lambda = -0.03


def create_loss(obs1):
    mu_param = zfit.Parameter("mu", 4.3, -5., 9.,
                              step_size=0.03)
    sigma_param = zfit.Parameter("sigma", 1.7, 0.01, 10, step_size=0.03)
    lambda_param = zfit.Parameter("lambda", -0.04, -0.5, -0.0003, step_size=0.001)

    gauss1 = zfit.pdf.Gauss(mu=mu_param, sigma=sigma_param, obs=obs1)
    exp1 = zfit.pdf.Exponential(lambda_=lambda_param, obs=obs1)

    sum_pdf1 = zfit.pdf.SumPDF([gauss1, exp1], 0.8)
    # load params for sampling
    with mu_param.set_value(true_mu):
        with sigma_param.set_value(true_sigma):
            with lambda_param.set_value(true_lambda):
                sampled_data = sum_pdf1.create_sampler(n=30000)
                sampled_data.resample()

                loss = zfit.loss.UnbinnedNLL(model=sum_pdf1, data=sampled_data)
                minimum = loss.value().numpy()

    return loss, minimum, (mu_param, sigma_param, lambda_param)


minimizers = [  # minimizers, minimizer_kwargs, do error estimation
    # (zfit.minimizers.optimizers_tf.WrapOptimizer, dict(optimizer=tf.keras.optimizers.Adam(learning_rate=0.05)),
    #  False),
    (zfit.minimizers.optimizers_tf.Adam, dict(learning_rate=0.05), False),
    (zfit.minimize.Minuit, {}, True),
    (BFGS, {}, True),  # check for one not dependent on Minuit
    # (zfit.minimize.Scipy, {}, False),
]

obs1 = zfit.Space(obs='obs1', limits=(-2.4, 9.1))
obs1_split = (zfit.Space(obs='obs1', limits=(-2.4, 1.3))
              + zfit.Space(obs='obs1', limits=(1.3, 2.1))
              + zfit.Space(obs='obs1', limits=(2.1, 9.1)))


# @pytest.mark.run(order=4)
@pytest.mark.parametrize("chunksize", [3000, 100000])
@pytest.mark.parametrize("num_grad", [False, True])
@pytest.mark.parametrize("spaces", [obs1, obs1_split])
@pytest.mark.parametrize("minimizer_class_and_kwargs", minimizers)
@pytest.mark.flaky(reruns=3)
def test_minimizers(minimizer_class_and_kwargs, num_grad, chunksize, spaces):
    zfit.run.chunking.active = True
    zfit.run.chunking.max_n_points = chunksize
    zfit.settings.options['numerical_grad'] = num_grad

    # minimize_func(minimizer_class_and_kwargs, obs=spaces)
    obs = spaces
    loss, true_minimum, (mu_param, sigma_param, lambda_param) = create_loss(obs1=obs)

    parameter_tolerance = 0.06
    max_distance_to_min = 10.

    minimizer_class, minimizer_kwargs, test_error = minimizer_class_and_kwargs
    minimizer = minimizer_class(**minimizer_kwargs)

    # Currently not working, stop the test here. Memory leak?
    if isinstance(minimizer, BFGS) and num_grad and not zfit.run.mode['graph']:
        return

    result = minimizer.minimize(loss=loss)
    cur_val = loss.value().numpy()
    aval, bval, cval = [zfit.run(v) for v in (mu_param, sigma_param, lambda_param)]

    assert true_minimum == pytest.approx(cur_val, abs=max_distance_to_min)
    assert true_mu == pytest.approx(aval, abs=parameter_tolerance)
    assert true_sigma == pytest.approx(bval, abs=parameter_tolerance)
    assert true_lambda == pytest.approx(cval, abs=parameter_tolerance)
    assert result.converged

    # Test Hesse
    if test_error:
        methods = ['hesse_np']
        if isinstance(minimizer, zfit.minimize.Minuit):
            methods.append('minuit_hesse')
        for method in methods:
            sigma_hesse = result.hesse(params=sigma_param, method=method)
            assert tuple(sigma_hesse.keys()) == (sigma_param,)
            errors = result.hesse()
            sigma_hesse = sigma_hesse[sigma_param]
            assert abs(sigma_hesse['error']) == pytest.approx(0.0965, abs=0.15)
            assert abs(errors[sigma_param]['error']) == pytest.approx(0.0965, abs=0.15)
            assert abs(errors[lambda_param]['error']) == pytest.approx(0.01, abs=0.01)

        if isinstance(minimizer, zfit.minimize.Minuit):
            # Test Error
<<<<<<< HEAD
            a_errors, _ = result.error(params=mu_param)
            assert tuple(a_errors.keys()) == (mu_param,)
            errors, _ = result.error()
=======
            a_errors = result.errors(params=mu_param)
            assert tuple(a_errors.keys()) == (mu_param,)
            errors = result.errors()
>>>>>>> 394366e1
            a_error = a_errors[mu_param]
            assert a_error['lower'] == pytest.approx(-a_error['upper'], abs=0.1)
            assert abs(a_error['lower']) == pytest.approx(0.015, abs=0.015)
            assert abs(errors[sigma_param]['lower']) == pytest.approx(0.010, abs=0.01)
            assert abs(errors[lambda_param]['lower']) == pytest.approx(0.007, abs=0.15)
            assert abs(errors[lambda_param]['upper']) == pytest.approx(0.007, abs=0.15)

            assert errors[mu_param]['lower'] == pytest.approx(a_error['lower'], rel=0.01)
            assert errors[mu_param]['upper'] == pytest.approx(a_error['upper'], rel=0.01)

            # Test Error method name
<<<<<<< HEAD
            a_errors, _ = result.error(params=mu_param, error_name='error1')
            assert tuple(a_errors.keys()) == (mu_param,)
            errors, _ = result.error(error_name='error42')
=======
            a_errors = result.errors(params=mu_param, error_name='error1')
            assert tuple(a_errors.keys()) == (mu_param,)
            errors = result.errors(error_name='error42')
>>>>>>> 394366e1
            a_error = a_errors[mu_param]

            assert a_error['lower'] == pytest.approx(result.params[mu_param]['error42']['lower'], rel=0.001)
            assert a_error['lower'] == pytest.approx(result.params[mu_param]['error1']['lower'], rel=0.001)
            for param, errors2 in result.params.items():
                assert errors[param]['lower'] == pytest.approx(errors2['error42']['lower'], rel=0.001)
                assert errors[param]['upper'] == pytest.approx(errors2['error42']['upper'], rel=0.001)

            # test custom error
            def custom_error_func(result, params, sigma):
                return OrderedDict((param, {'myval': 42}) for param in params), None

<<<<<<< HEAD
            custom_errors, _ = result.error(method=custom_error_func, error_name='custom_method1')
=======
            custom_errors = result.errors(method=custom_error_func, error_name='custom_method1')
>>>>>>> 394366e1
            for param, errors2 in result.params.items():
                assert custom_errors[param]['myval'] == 42

            # Test Hesse

            for method in ['minuit_hesse', 'hesse_np']:
                b_hesses = result.hesse(params=sigma_param, method=method)
                assert tuple(b_hesses.keys()) == (sigma_param,)
                errors = result.hesse()
                b_hesse = b_hesses[sigma_param]
                assert abs(b_hesse['error']) == pytest.approx(0.0965, abs=0.105)
                assert abs(b_hesse['error']) == pytest.approx(abs(errors[sigma_param]['error']), rel=0.1)
                assert abs(errors[sigma_param]['error']) == pytest.approx(0.010, abs=0.015)
                assert abs(errors[lambda_param]['error']) == pytest.approx(0.007, abs=0.015)

    else:
        with pytest.raises(TypeError):
            _ = result.errors(params=mu_param)<|MERGE_RESOLUTION|>--- conflicted
+++ resolved
@@ -112,15 +112,9 @@
 
         if isinstance(minimizer, zfit.minimize.Minuit):
             # Test Error
-<<<<<<< HEAD
-            a_errors, _ = result.error(params=mu_param)
+            a_errors, _ = result.errors(params=mu_param)
             assert tuple(a_errors.keys()) == (mu_param,)
-            errors, _ = result.error()
-=======
-            a_errors = result.errors(params=mu_param)
-            assert tuple(a_errors.keys()) == (mu_param,)
-            errors = result.errors()
->>>>>>> 394366e1
+            errors, _ = result.errors()
             a_error = a_errors[mu_param]
             assert a_error['lower'] == pytest.approx(-a_error['upper'], abs=0.1)
             assert abs(a_error['lower']) == pytest.approx(0.015, abs=0.015)
@@ -132,15 +126,9 @@
             assert errors[mu_param]['upper'] == pytest.approx(a_error['upper'], rel=0.01)
 
             # Test Error method name
-<<<<<<< HEAD
-            a_errors, _ = result.error(params=mu_param, error_name='error1')
+            a_errors, _ = result.errors(params=mu_param, error_name='error1')
             assert tuple(a_errors.keys()) == (mu_param,)
-            errors, _ = result.error(error_name='error42')
-=======
-            a_errors = result.errors(params=mu_param, error_name='error1')
-            assert tuple(a_errors.keys()) == (mu_param,)
-            errors = result.errors(error_name='error42')
->>>>>>> 394366e1
+            errors, _ = result.errors(error_name='error42')
             a_error = a_errors[mu_param]
 
             assert a_error['lower'] == pytest.approx(result.params[mu_param]['error42']['lower'], rel=0.001)
@@ -153,11 +141,7 @@
             def custom_error_func(result, params, sigma):
                 return OrderedDict((param, {'myval': 42}) for param in params), None
 
-<<<<<<< HEAD
-            custom_errors, _ = result.error(method=custom_error_func, error_name='custom_method1')
-=======
-            custom_errors = result.errors(method=custom_error_func, error_name='custom_method1')
->>>>>>> 394366e1
+            custom_errors, _ = result.errors(method=custom_error_func, error_name='custom_method1')
             for param, errors2 in result.params.items():
                 assert custom_errors[param]['myval'] == 42
 
