--- conflicted
+++ resolved
@@ -4,12 +4,9 @@
 from abc import ABCMeta, abstractmethod
 from typing import Callable, Dict, List, Optional, Set, Tuple, Union
 
+import boost_histogram as bh
 import numpy as np
 import tensorflow as tf
-<<<<<<< HEAD
-import boost_histogram as bh
-=======
->>>>>>> 96cf33fb
 
 from ..util import ztyping
 from ..util.deprecation import deprecated
@@ -964,7 +961,7 @@
 
     @abstractmethod
     def get_binnings(self) -> List[bh.axis.Axis]:
-        """Return the binning of the axes
+        """Return the binning of the axes.
 
         Returns:
             binnings:
