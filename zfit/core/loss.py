--- conflicted
+++ resolved
@@ -27,14 +27,11 @@
                       automatic_value_gradients_hessian, numerical_gradient,
                       numerical_value_gradient,
                       numerical_value_gradients_hessian)
-<<<<<<< HEAD
 from .baseobject import BaseNumeric
 from .constraint import BaseConstraint
 from .dependents import _extract_dependencies
 from .interfaces import ZfitData, ZfitLoss, ZfitSpace
 from .parameter import convert_to_parameters
-=======
->>>>>>> 1047ff85
 
 
 # @z.function
