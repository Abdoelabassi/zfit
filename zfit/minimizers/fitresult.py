#  Copyright (c) 2020 zfit
import contextlib
import itertools
import warnings
from collections import OrderedDict
from typing import Dict, Union, Callable, Optional, Tuple, Iterable

import colored
import iminuit
import numpy as np
from colorama import Style, init
from ordered_set import OrderedSet
from tabulate import tabulate

from .errors import compute_errors, covariance_with_weights, dict_to_matrix, matrix_to_dict
from .interface import ZfitMinimizer, ZfitResult
from ..core.interfaces import ZfitLoss, ZfitParameter
from ..core.parameter import set_values
from ..settings import run
from ..util.container import convert_to_container
from ..util.exception import WeightsNotImplementedError
from ..util.warnings import ExperimentalFeatureWarning
from ..util.ztyping import ParamsTypeOpt

init(autoreset=True)


def _minos_minuit(result, params, sigma=1.0):
    fitresult = result
    minimizer = fitresult.minimizer
    from zfit.minimizers.minimizer_minuit import Minuit

    if not isinstance(minimizer, Minuit):
        raise TypeError("Cannot perform error calculation 'minos_minuit' with a different minimizer than"
                        "`Minuit`.")

    result = [minimizer._minuit_minimizer.minos(var=p.name, sigma=sigma)
              for p in params][-1]  # returns every var
    result = OrderedDict((p, result[p.name]) for p in params)
    new_result = None
    return result, new_result


def _covariance_minuit(result, params):
<<<<<<< HEAD
=======
    # check if no weights in data
    if any(data.weights is not None for data in result.loss.data):
        raise WeightsNotImplementedError("Weights are not supported with minuit hesse.")
>>>>>>> a9c0b57a

    fitresult = result
    minimizer = fitresult.minimizer

    from zfit.minimizers.minimizer_minuit import Minuit

    if not isinstance(minimizer, Minuit):
        raise TypeError("Cannot compute the covariance matrix with 'covariance_minuit' with a different"
                        " minimizer than `Minuit`.")

    covariance = result.minimizer._minuit_minimizer.covariance

    covariance_dict = {}
    for p1 in params:
        for p2 in params:
            key = (p1, p2)
            covariance_dict[key] = covariance[tuple(k.name for k in key)]

    return covariance_dict


def _covariance_np(result, params):

    # TODO: maybe activate again? currently fails due to numerical problems
    # numgrad_was_none = settings.options.numerical_grad is None
    # if numgrad_was_none:
    #     settings.options.numerical_grad = True

    _, gradient, hessian = result.loss.value_gradients_hessian(params)
    covariance = np.linalg.inv(hessian)

    # if numgrad_was_none:
    #     settings.options.numerical_grad = None

    return matrix_to_dict(params, covariance)


class FitResult(ZfitResult):
    _default_hesse = "hesse_np"
    _hesse_methods = {"minuit_hesse": _covariance_minuit, "hesse_np": _covariance_np}
    _default_error = "zfit_error"
    _error_methods = {"minuit_minos": _minos_minuit, "zfit_error": compute_errors}

    def __init__(self, params: Dict[ZfitParameter, float], edm: float, fmin: float, status: int, converged: bool,
                 info: dict, loss: ZfitLoss, minimizer: "ZfitMinimizer"):
        """Create a `FitResult` from a minimization. Store parameter values, minimization infos and calculate errors.

        Any errors calculated are saved under `self.params` dictionary with::

            {parameter: {error_name1: {'low': value, 'high': value or similar}}

        Args:
            params: Result of the fit where each
               :py:class:`~zfit.Parameter` key has the value from the minimum found by the minimizer.
            edm: The estimated distance to minimum, estimated by the minimizer (if available)
            fmin: The minimum of the function found by the minimizer
            status: A status code (if available)
            converged: Whether the fit has successfully converged or not.
            info: Additional information (if available) like *number of function calls* and the
                original minimizer return message.
            loss: The loss function that was minimized. Contains also the pdf, data etc.
            minimizer: Minimizer that was used to obtain this `FitResult` and will be used to
                calculate certain errors. If the minimizer is state-based (like "iminuit"), then this is a copy
                and the state of other `FitResults` or of the *actual* minimizer that performed the minimization
                won't be altered.
        """
        super().__init__()

        self._status = status
        self._converged = converged
        self._params = self._input_convert_params(params)
        self._params_at_limit = any(param.at_limit for param in self.params)
        self._edm = edm
        self._fmin = fmin
        self._info = info
        self._loss = loss
        self._minimizer = minimizer
        self._valid = True
        self._covariance_dict = {}

    def _input_convert_params(self, params):
        return ParamHolder((p, {"value": v}) for p, v in params.items())

    def _get_uncached_params(self, params, method_name):
        return [p for p in params if self.params[p].get(method_name) is None]

    @classmethod
    def from_minuit(cls, loss: ZfitLoss, params: Iterable[ZfitParameter], result: iminuit.util.MigradResult,
                    minimizer: Union[ZfitMinimizer, iminuit.Minuit]) -> 'FitResult':
        """Create a `FitResult` from a :py:class:~`iminuit.util.MigradResult` returned by
        :py:meth:`iminuit.Minuit.migrad` and a iminuit :py:class:~`iminuit.Minuit` instance with the corresponding
        zfit objects.

        Args:
            loss: zfit Loss that was minimized.
            params: Iterable of the zfit parameters that were floating during the minimization.
            result: Return value of the iminuit migrad command.
            minimizer: Instance of the iminuit Minuit that was used to minimize the loss.

        Returns:
            A `FitResult` as if zfit Minuit was used.
        """

        from .minimizer_minuit import Minuit
        if not isinstance(minimizer, Minuit):
            if isinstance(minimizer, iminuit.Minuit):
                minimizer_new = Minuit()
                minimizer_new._minuit_minimizer = minimizer
                minimizer = minimizer_new
            else:
                raise ValueError(f"Minimizer {minimizer} not supported. Use `Minuit` from zfit or from iminuit.")
        params_result = [p_dict for p_dict in result[1]]
        result_vals = [res["value"] for res in params_result]
        set_values(params, values=result_vals)
        info = {'n_eval': result[0]['nfcn'],
                'n_iter': result[0]['ncalls'],
                # 'grad': result['jac'],
                # 'message': result['message'],
                'original': result[0]}
        edm = result[0]['edm']
        fmin = result[0]['fval']
        status = -999
        converged = result[0]['is_valid']
        params = OrderedDict((p, res['value']) for p, res in zip(params, params_result))
        return cls(params=params, edm=edm, fmin=fmin, info=info, loss=loss,
                   status=status, converged=converged,
                   minimizer=minimizer)

    @property
    def params(self):
        return self._params

    @property
    def edm(self):
        """The estimated distance to the minimum.

        Returns:
            Numeric
        """
        return self._edm

    @property
    def minimizer(self):
        return self._minimizer

    @property
    def loss(self) -> ZfitLoss:
        # TODO(Mayou36): this is currently a reference, should be a copy of the loss?
        return self._loss

    @property
    def fmin(self):
        """Function value at the minimum.

        Returns:
            Numeric
        """
        return self._fmin

    @property
    def status(self):
        return self._status

    @property
    def info(self):
        return self._info

    @property
    def converged(self):
        return self._converged

    @property
    def valid(self):
        return self._valid and not self.params_at_limit and self.converged

    @property
    def params_at_limit(self):
        return self._params_at_limit

    @contextlib.contextmanager
    def _input_check_reset_params(self, params):
        params = self._input_check_params(params=params)
        old_values = run(params)
        try:
            yield params
        except Exception as error:
            warnings.warn("Exception occurred, parameter values are not reset and in an arbitrary, last"
                          " used state. If this happens during normal operation, make sure you reset the values.",
                          RuntimeWarning)
            raise
        set_values(params=params, values=old_values)

    def _input_check_params(self, params):
        if params is not None:
            params = convert_to_container(params)
        else:
            params = list(self.params.keys())
        return params

    def hesse(self, params: ParamsTypeOpt = None, method: Union[str, Callable] = None,
              error_name: Optional[str] = None) -> OrderedDict:
        """Calculate for `params` the symmetric error using the Hessian/covariance matrix.

        Args:
            params: The parameters  to calculate the
                Hessian symmetric error. If None, use all parameters.
            method: the method to calculate the covariance matrix. Can be {'minuit_hesse', 'hesse_np'} or a callable.
            error_name: The name for the error in the dictionary.

        Returns:
            Result of the hessian (symmetric) error as dict with each parameter holding
                the error dict {'error': sym_error}.

                So given param_a (from zfit.Parameter(.))
                `error_a = result.hesse(params=param_a)[param_a]['error']`
                error_a is the hessian error.
        """
        if method is None:
            # LEGACY START
            method = self._default_hesse
            from zfit.minimizers.minimizer_minuit import Minuit

            if isinstance(self.minimizer, Minuit):
                method = "minuit_hesse"
            # LEGACY END
        if error_name is None:
            if not isinstance(method, str):
                raise ValueError("Need to specify `error_name` or use a string as `method`")
            error_name = method

        with self._input_check_reset_params(params) as params:
            uncached_params = self._get_uncached_params(params=params, method_name=error_name)
            if uncached_params:
                error_dict = self._hesse(params=uncached_params, method=method)
                self._cache_errors(error_name=error_name, errors=error_dict)

        errors = OrderedDict((p, self.params[p][error_name]) for p in params)
        return errors

    def _cache_errors(self, error_name, errors):
        for param, errors in errors.items():
            self.params[param][error_name] = errors

    def _hesse(self, params, method):
        covariance_dict = self.covariance(params, method, as_dict=True)
        return OrderedDict((p, {"error": covariance_dict[(p, p)] ** 0.5}) for p in params)

    def error(self, params: ParamsTypeOpt = None, method: Union[str, Callable] = None, error_name: str = None,
              sigma: float = 1.0) -> OrderedDict:
        r"""

        .. deprecated:: unknown
            Use :func:`errors` instead.

        Args:
            params: The parameters or their names to calculate the
                 errors. If `params` is `None`, use all *floating* parameters.
            method: The method to use to calculate the errors. Valid choices are
                {'minuit_minos'} or a Callable.
            sigma: Errors are calculated with respect to `sigma` std deviations. The definition
                of 1 sigma depends on the loss function and is defined there.

                For example, the negative log-likelihood (without the factor of 2) has a correspondents
                of :math:`\Delta` NLL of 1 corresponds to 1 std deviation.
            error_name: The name for the error in the dictionary.


        Returns:
            A `OrderedDict` containing as keys the parameter names and as value a `dict` which
                contains (next to probably more things) two keys 'lower' and 'upper',
                holding the calculated errors.
                Example: result['par1']['upper'] -> the asymmetric upper error of 'par1'
        """
        warnings.warn("`error` is depreceated, use `errors` instead. This will return not only the errors but also "
                      "(a possible) new FitResult if a minimum was found. So change"
                      "errors = result.error()"
                      "to"
                      "errors, new_res = result.errors()", DeprecationWarning)
        return self.errors(params=params, method=method, error_name=error_name, sigma=sigma)[0]

    def errors(self, params: ParamsTypeOpt = None, method: Union[str, Callable] = None, error_name: str = None,
               sigma: float = 1.0) -> Tuple[OrderedDict, Union[None, 'FitResult']]:
        r"""Calculate and set for `params` the asymmetric error using the set error method.

            Args:
                params: The parameters or their names to calculate the
                     errors. If `params` is `None`, use all *floating* parameters.
                method: The method to use to calculate the errors. Valid choices are
                    {'minuit_minos'} or a Callable.
                sigma: Errors are calculated with respect to `sigma` std deviations. The definition
                    of 1 sigma depends on the loss function and is defined there.

                    For example, the negative log-likelihood (without the factor of 2) has a correspondents
                    of :math:`\Delta` NLL of 1 corresponds to 1 std deviation.
                error_name: The name for the error in the dictionary.


            Returns:
                A `OrderedDict` containing as keys the parameter and as value a `dict` which
                    contains (next to probably more things) two keys 'lower' and 'upper',
                    holding the calculated errors.
                    Example: result[par1]['upper'] -> the asymmetric upper error of 'par1'
        """
        if method is None:
            # TODO: legacy, remove 0.6
            from zfit.minimize import Minuit
            if isinstance(self.minimizer, Minuit):
                method = 'minuit_minos'
                warnings.warn("'minuit_minos' will be changed as the default errors method to a custom implementation"
                              "with the same functionality. If you want to make sure that 'minuit_minos' will be used "
                              "in the future, add it explicitly as in `errors(method='minuit_minos')`", FutureWarning)
            else:
                method = self._default_error
        if error_name is None:
            if not isinstance(method, str):
                raise ValueError("Need to specify `error_name` or use a string as `method`")
            error_name = method

        if method == 'zfit_error':
            warnings.warn("'zfit_error' is still experimental and may fails.", ExperimentalFeatureWarning)

        with self._input_check_reset_params(params) as params:
            uncached_params = self._get_uncached_params(params=params, method_name=error_name)

            new_result = None

            if uncached_params:
                error_dict, new_result = self._error(params=uncached_params, method=method, sigma=sigma)
                if new_result is None:
                    self._cache_errors(error_name=error_name, errors=error_dict)
                else:
                    msg = "Invalid, a new minimum was found."
                    self._cache_errors(error_name=error_name, errors={p: msg for p in params})
                    self._valid = False
                    new_result._cache_errors(error_name=error_name, errors=error_dict)
        all_errors = OrderedDict((p, self.params[p][error_name]) for p in params)

        return all_errors, new_result

    def _error(self, params, method, sigma):
        if not callable(method):
            try:
                method = self._error_methods[method]
            except KeyError:
                raise KeyError("The following method is not a valid, implemented method: {}".format(method))
        return method(result=self, params=params, sigma=sigma)

    def covariance(self, params: ParamsTypeOpt = None, method: Union[str, Callable] = None, as_dict: bool = False):
        """Calculate the covariance matrix for `params`.

            Args:
                params: The parameters to calculate
                    the covariance matrix. If `params` is `None`, use all *floating* parameters.
                method: The method to use to calculate the covariance matrix. Valid choices are
                    {'minuit_hesse', 'hesse_np'} or a Callable.
                as_dict: Default `False`. If `True` then returns a dictionnary.

            Returns:
                2D `numpy.array` of shape (N, N);
                `dict`(param1, param2) -> covariance if `as_dict == True`.
        """
        if method is None:
            # LEGACY START
            method = self._default_hesse
            from zfit.minimizers.minimizer_minuit import Minuit

            if isinstance(self.minimizer, Minuit):
                method = "minuit_hesse"
            # LEGACY END

        if method not in self._covariance_dict:
            with self._input_check_reset_params(params) as params:
                self._covariance_dict[method] = self._covariance(method=method)

        params = self._input_check_params(params)
        covariance = {k: self._covariance_dict[method][k] for k in itertools.product(params, params)}

        if as_dict:
            return covariance
        else:
            return dict_to_matrix(params, covariance)

    def _covariance(self, method):
        if not callable(method):
            try:
                method = self._hesse_methods[method]
            except KeyError:
                raise KeyError("The following method is not a valid, implemented method: {}".format(method))

        params = list(self.params.keys())

        if any([data.weights is not None for data in self.loss.data]):
            return covariance_with_weights(method=method, result=self, params=params)
        else:
            return method(result=self, params=params)

    def correlation(self, params: ParamsTypeOpt = None, method: Union[str, Callable] = None, as_dict: bool = False):
        """Calculate the correlation matrix for `params`.

            Args:
                params: The parameters to calculate
                    the correlation matrix. If `params` is `None`, use all *floating* parameters.
                method: The method to use to calculate the correlation matrix. Valid choices are
                    {'minuit_hesse', 'hesse_np'} or a Callable.
                as_dict: Default `False`. If `True` then returns a dictionnary.

            Returns:
                2D `numpy.array` of shape (N, N);
                `dict`(param1, param2) -> correlation if `as_dict == True`.
        """

        covariance = self.covariance(params=params, method=method, as_dict=False)
        correlation = covariance_to_correlation(covariance)

        if as_dict:
            params = self._input_check_params(params)
            return matrix_to_dict(params, correlation)
        else:
            return correlation

    def __str__(self):
        string = Style.BRIGHT + f'FitResult' + Style.NORMAL + f' of\n{self.loss} \nwith\n{self.minimizer}\n\n'
        string += tabulate(
            [[color_on_bool(self.valid), color_on_bool(self.converged, on_true=False),
              color_on_bool(self.params_at_limit, on_true=colored.bg(9), on_false=False),
              format_value(self.edm, highprec=False),
              format_value(self.fmin)]],
            ['valid', 'converged', 'param at limit', 'edm', 'min value'],
            tablefmt='fancy_grid',
            disable_numparse=True)
        string += '\n\n' + Style.BRIGHT + "Parameters\n" + Style.NORMAL
        string += str(self.params)
        return string

    def _repr_pretty_(self, p, cycle):
        if cycle:
            p.text(self.__repr__())
            return
        p.text(self.__str__())


def covariance_to_correlation(covariance):
    diag = np.diag(1 / np.diag(covariance) ** 0.5)
    return np.matmul(diag, np.matmul(covariance, diag))


def format_value(value, highprec=True):
    try:
        import iminuit
        m_error_class = iminuit.util.MError
    except ImportError:
        m_error_class = dict
    if isinstance(value, (dict, m_error_class)):
        if 'error' in value:
            value = value['error']
            value = f"{value:> 6.2g}"
            value = f'+/-{" " * (8 - len(value))}' + value
        if 'lower' in value and 'upper' in value:
            lower = value['lower']
            upper = value['upper']
            lower_sign = f"{np.sign(lower): >+}"[0]
            upper_sign = f"{np.sign(upper): >+}"[0]
            lower, upper = f"{np.abs(lower): >6.2g}", f"{upper: >6.2g}"
            lower = lower_sign + " " * (7 - len(lower)) + lower
            upper = upper_sign + " " * (7 - len(upper)) + upper
            # lower += " t" * (11 - len(lower))
            value = lower + " " * 3 + upper

    if isinstance(value, float):
        if highprec:
            value = f"{value:> 6.4g}"
        else:
            value = f"{value:> 6.2g}"
    return value


def color_on_bool(value, on_true=colored.bg(10), on_false=colored.bg(9)):
    if not value and on_false:
        value_add = on_false
    elif value and on_true:
        value_add = on_true
    else:
        value_add = ''
    value = value_add + str(value) + Style.RESET_ALL
    return value


class ParamHolder(dict):  # no UserDict, we only want to change the __str__

    def __str__(self) -> str:
        order_keys = ['value', 'hesse']
        keys = OrderedSet()
        for pdict in self.values():
            keys.update(OrderedSet(pdict))
        order_keys = OrderedSet([key for key in order_keys if key in keys])
        order_keys.update(keys)

        rows = []
        for param, pdict in self.items():
            row = [param.name]
            row.extend(format_value(pdict.get(key, ' ')) for key in order_keys)
            row.append(color_on_bool(run(param.at_limit), on_true=colored.bg('light_red'), on_false=False))
            rows.append(row)

        order_keys = ['name'] + list(order_keys) + ['at limit']
        table = tabulate(rows, order_keys, numalign="right", stralign='right', colalign=('left',))
        return table<|MERGE_RESOLUTION|>--- conflicted
+++ resolved
@@ -42,12 +42,6 @@
 
 
 def _covariance_minuit(result, params):
-<<<<<<< HEAD
-=======
-    # check if no weights in data
-    if any(data.weights is not None for data in result.loss.data):
-        raise WeightsNotImplementedError("Weights are not supported with minuit hesse.")
->>>>>>> a9c0b57a
 
     fitresult = result
     minimizer = fitresult.minimizer
